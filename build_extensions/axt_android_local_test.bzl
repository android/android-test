"""A rule wrapper for generating android_local_test ."""

load("@io_bazel_rules_kotlin//kotlin:android.bzl", "kt_android_library")
<<<<<<< HEAD

_CONFIG_JAR_COMMAND = """
set -e
JAR="$(location @local_jdk//:jar)"
SRC="$<"
[[ "$$(basename "$${SRC}")" = 'robolectric.properties' ]] || {
  echo 'Must be named: robolectric.properties';
  exit 1;
}
$${JAR} -cf "$@" -C "$$(dirname "$${SRC}")" "$$(basename "$${SRC}")"
"""
=======
load("//build_extensions:create_jar.bzl", "create_jar")
>>>>>>> 3ac3dd4d

def axt_android_local_test(name, srcs = [], deps = [], manifest = "//build_extensions:AndroidManifest_robolectric.xml", tags = ["robolectric"], **kwargs):
    """A wrapper around android_local_test that provides sensible defaults for androidx.test.


    Args:
      name: the name to use for the generated android_local_test rule.
      srcs: the test sources to generate rules for
      deps: the build dependencies to use for the generated local test
      manifest: the android manifest. Default: AndroidManifest_robolectric.xml
      tags: the tags to pass to android_local_test. Default ["robolectric"].
        If overridden, it is recommended to pass the "robolectric" tag so
        the test gets executed on github CI
      **kwargs: arguments to pass to generated android_local_test rules
    """

    _robolectric_config(
        name = "%s_config" % name,
        src = "//build_extensions:robolectric.properties",
    )
    deps = depset(deps + [
        "%s_config" % name,
        # the blaze-robolectric target exports these by default, so export them here too for consistency
        "@robolectric//bazel:android-all",
        "@maven//:org_robolectric_robolectric",
        "@maven//:org_robolectric_shadows_framework",
        "@maven//:org_robolectric_shadowapi",
        "@maven//:org_robolectric_annotations",
        "//ext/junit",
        "//core",
    ]).to_list()

    if _is_kotlin(srcs):
        kt_android_library(
            name = "%s_kt_lib" % name,
            srcs = srcs,
            exports_manifest = True,
            manifest = manifest,
            deps = deps,
            testonly = 1,
        )
        deps = [":%s_kt_lib" % name]
        srcs = []

    native.android_local_test(
        name = name,
        srcs = srcs,
        tags = tags,
        manifest = manifest,
        deps = deps,
        **kwargs
    )

def _robolectric_config(name, src):
    """Creates a JAR file containing the given Robolectric properties file at the top level.

    Args:
      name: a string, the name of the rule
      src: a label, the properties file to package
    """
    create_jar(
        name = name + "_gen",
        srcs = [src],
<<<<<<< HEAD
        outs = ["%s.jar" % name],
        message = "Generating Robolectric config...",
        cmd = _CONFIG_JAR_COMMAND,
        tools = [
            "@local_jdk//:jar",
        ],
        visibility = ["//visibility:private"],
=======
>>>>>>> 3ac3dd4d
    )
    native.java_import(
        name = name,
        constraints = ["android"],
        jars = [name + "_gen.jar"],
    )

def _is_kotlin(srcs):
    for s in srcs:
        if s.endswith(".kt"):
            return True
    return False<|MERGE_RESOLUTION|>--- conflicted
+++ resolved
@@ -1,21 +1,7 @@
 """A rule wrapper for generating android_local_test ."""
 
 load("@io_bazel_rules_kotlin//kotlin:android.bzl", "kt_android_library")
-<<<<<<< HEAD
-
-_CONFIG_JAR_COMMAND = """
-set -e
-JAR="$(location @local_jdk//:jar)"
-SRC="$<"
-[[ "$$(basename "$${SRC}")" = 'robolectric.properties' ]] || {
-  echo 'Must be named: robolectric.properties';
-  exit 1;
-}
-$${JAR} -cf "$@" -C "$$(dirname "$${SRC}")" "$$(basename "$${SRC}")"
-"""
-=======
 load("//build_extensions:create_jar.bzl", "create_jar")
->>>>>>> 3ac3dd4d
 
 def axt_android_local_test(name, srcs = [], deps = [], manifest = "//build_extensions:AndroidManifest_robolectric.xml", tags = ["robolectric"], **kwargs):
     """A wrapper around android_local_test that provides sensible defaults for androidx.test.
@@ -79,16 +65,6 @@
     create_jar(
         name = name + "_gen",
         srcs = [src],
-<<<<<<< HEAD
-        outs = ["%s.jar" % name],
-        message = "Generating Robolectric config...",
-        cmd = _CONFIG_JAR_COMMAND,
-        tools = [
-            "@local_jdk//:jar",
-        ],
-        visibility = ["//visibility:private"],
-=======
->>>>>>> 3ac3dd4d
     )
     native.java_import(
         name = name,
